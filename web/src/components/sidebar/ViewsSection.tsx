"use client";

import { Plus } from "lucide-react";
import { useCallback, useEffect, useMemo, useRef, useState } from "react";
import { HoverPopover } from "@/components/HoverPopover";
import { useOrFetchViewFolders, useViews } from "@/store/views";
import { View } from "@/types/models";
<<<<<<< HEAD
=======
import { CreateViewInstructions } from "./CreateViewInstructions";
>>>>>>> bb70f948
import { EditableFolderNameRef } from "./EditableFolderName";
import FolderCell from "./FolderCell";

export default function ViewsSection() {
  const [collapsedFolders, setCollapsedFolders] = useState<Set<string>>(new Set());
  const [isCreatingFolder, setIsCreatingFolder] = useState(false);
  const [openFolderMenus, setOpenFolderMenus] = useState<Set<string>>(new Set());
  const [dragOverFolder, setDragOverFolder] = useState<string | null>(null);
  const [isDragActive, setIsDragActive] = useState(false);
  const folderRefs = useRef<Map<string, EditableFolderNameRef>>(new Map());

  // Use views store with view folders
  const { viewFolders, error, update, isLoading } = useOrFetchViewFolders();
  const { createViewFolder, patchView } = useViews();

  // Track if we're currently updating to prevent race conditions
  const isUpdatingRef = useRef(false);
  const lastUpdateTimeRef = useRef<number>(0);
  const pendingUpdateRef = useRef<NodeJS.Timeout | null>(null);

  const toggleFolderCollapse = useCallback((folderId: string) => {
    setCollapsedFolders((prev) => {
      const newSet = new Set(prev);
      if (newSet.has(folderId)) {
        newSet.delete(folderId);
      } else {
        newSet.add(folderId);
      }
      return newSet;
    });
  }, []);

  const handleCreateFolder = useCallback(async () => {
    if (isCreatingFolder) return;

    setIsCreatingFolder(true);
    try {
      await createViewFolder({ name: "New Folder" });
    } catch (error) {
      console.error("Failed to create folder:", error);
    } finally {
      setIsCreatingFolder(false);
    }
  }, [createViewFolder, isCreatingFolder]);

  const handleFolderMenuOpenChange = useCallback((folderId: string, isOpen: boolean) => {
    setOpenFolderMenus((prev) => {
      const newSet = new Set(prev);
      if (isOpen) {
        newSet.add(folderId);
      } else {
        newSet.delete(folderId);
      }
      return newSet;
    });
  }, []);

  // Debounced update function to prevent race conditions
  const debouncedUpdate = useCallback(async () => {
    // Clear any pending update
    if (pendingUpdateRef.current) {
      clearTimeout(pendingUpdateRef.current);
      pendingUpdateRef.current = null;
    }

    // Check if we're already updating or if an update was too recent
    const now = Date.now();
    const timeSinceLastUpdate = now - lastUpdateTimeRef.current;
    const minTimeBetweenUpdates = 1000; // 1 second minimum between updates

    if (isUpdatingRef.current || timeSinceLastUpdate < minTimeBetweenUpdates) {
      // Schedule an update for later if not already scheduled
      if (!pendingUpdateRef.current && timeSinceLastUpdate < minTimeBetweenUpdates) {
        const delay = minTimeBetweenUpdates - timeSinceLastUpdate;
        pendingUpdateRef.current = setTimeout(() => {
          pendingUpdateRef.current = null;
          debouncedUpdate();
        }, delay);
      }
      return;
    }

    // Proceed with the update
    isUpdatingRef.current = true;
    lastUpdateTimeRef.current = now;

    try {
      await update();
    } catch (error) {
      console.error("Failed to update views:", error);
    } finally {
      isUpdatingRef.current = false;
    }
  }, [update]);

  const handleDragOver = useCallback((e: React.DragEvent, folderId: string) => {
    e.preventDefault();
    e.dataTransfer.dropEffect = "move";
    setDragOverFolder(folderId);
  }, []);

  const handleDragLeave = useCallback((e: React.DragEvent) => {
    // Only clear drag over if we're leaving the folder container entirely
    if (!e.currentTarget.contains(e.relatedTarget as Node)) {
      setDragOverFolder(null);
    }
  }, []);

  const handleDrop = useCallback(
    async (e: React.DragEvent, targetFolderId: string) => {
      e.preventDefault();
      setDragOverFolder(null);

      try {
        const rawData = e.dataTransfer.getData("application/json");
        if (!rawData) {
          console.warn("No drag data found");
          return;
        }

        let dragData;
        try {
          dragData = JSON.parse(rawData);
        } catch (parseError) {
          console.error("Failed to parse drag data:", parseError);
          return;
        }

        if (!dragData || typeof dragData !== "object") {
          console.error("Invalid drag data format:", dragData);
          return;
        }

        if (dragData.type === "view") {
          const { viewId, sourceFolderId } = dragData;

          if (!viewId || sourceFolderId === undefined || sourceFolderId === null) {
            console.error("Missing required drag data fields:", {
              viewId,
              sourceFolderId,
            });
            return;
          }

          // Don't do anything if dropped on the same folder
          if (sourceFolderId === targetFolderId) {
            return;
          }

          // Update the view's folder
          await patchView(viewId, { folder_id: targetFolderId });

          // Refetch to get updated state using debounced update
          await debouncedUpdate();
        }
      } catch (error) {
        console.error("Failed to move view:", error);
      }
    },
    [patchView, debouncedUpdate]
  );

  // Listen for drag operations globally to show drop zones
  useEffect(() => {
    const handleDragEnter = (e: DragEvent) => {
      if (e.dataTransfer?.types.includes("application/json")) {
        setIsDragActive(true);
      }
    };

    const handleDragEnd = () => {
      setIsDragActive(false);
      setDragOverFolder(null);
    };

    document.addEventListener("dragenter", handleDragEnter);
    document.addEventListener("dragend", handleDragEnd);

    return () => {
      document.removeEventListener("dragenter", handleDragEnter);
      document.removeEventListener("dragend", handleDragEnd);
    };
  }, []);

  // Auto-refresh functionality with race condition protection
  useEffect(() => {
    const interval = setInterval(async () => {
      // Only update if page is visible and not currently loading
      if (!document.hidden && !isLoading) {
        debouncedUpdate();
      }
    }, 5000);

    return () => {
      clearInterval(interval);
      // Clean up any pending updates
      if (pendingUpdateRef.current) {
        clearTimeout(pendingUpdateRef.current);
        pendingUpdateRef.current = null;
      }
    };
  }, [debouncedUpdate, isLoading]);

  // Cleanup pending updates on unmount
  useEffect(() => {
    return () => {
      if (pendingUpdateRef.current) {
        clearTimeout(pendingUpdateRef.current);
      }
    };
  }, []);

  // Process view folders data - show all folders, even if empty
  const viewsByFolder = useMemo(() => {
    return viewFolders.reduce(
      (acc, folder) => {
        acc[folder.id] = {
          name: folder.name,
          views:
            folder.views?.map((view) => ({
              ...view,
              folder_id: folder.id,
              view_type: view.graph?.type === "table" ? ("run_list" as const) : ("metric" as const),
            })) || [],
        };
        return acc;
      },
      {} as Record<
        string,
        {
          name: string;
          views: Array<View & { folder_id: string; view_type: "run_list" | "metric" }>;
        }
      >
    );
  }, [viewFolders]);

  return (
    <div className="flex flex-col flex-1 p-2 min-h-0">
      {/* Views Header */}
      <div className="flex items-center justify-between pl-3 pr-0.5 py-2 mb-1 text-[11px] font-medium text-gray-500 uppercase tracking-wider">
        <span>Views</span>
        <div className="flex items-center gap-1">
          <CreateViewInstructions />
          <HoverPopover content="Create new folder" position="top" popoverClassName="bg-gray-800 rounded-[2px]">
            <button
              onClick={handleCreateFolder}
              disabled={isCreatingFolder}
              className="p-1 rounded hover:bg-gray-200 hover:text-gray-700 transition-colors disabled:opacity-50 disabled:cursor-not-allowed cursor-pointer flex items-center gap-0.5"
            >
              <Plus className="w-3 h-3" />
              Folder
            </button>
          </HoverPopover>
        </div>
      </div>

<<<<<<< HEAD
      {/* Auto-refresh indicator */}
      <div className="px-3 pt-3 pb-1 border-t border-gray-200 mt-3">
        <p className="text-xs text-gray-400 text-center">Views update automatically</p>
=======
      {/* Main content area with flex-1 to take remaining space */}
      <div className="flex-1 overflow-y-auto min-h-0">
        {error ? (
          <div className="px-3">
            <p className="text-xs text-red-600">{error.message}</p>
            <button onClick={debouncedUpdate} className="mt-2 text-xs text-blue-600 hover:text-blue-800">
              Try again
            </button>
          </div>
        ) : Object.keys(viewsByFolder).length === 0 ? (
          <div className="px-3 text-center">
            <p className="text-xs text-gray-500">No saved views yet</p>
          </div>
        ) : (
          <>
            {/* Render all view folders */}
            {Object.entries(viewsByFolder).map(([folderId, folderData]) => {
              // Auto-collapse folders with no views by default
              const hasViews = folderData.views.length > 0;
              const isCollapsed = hasViews ? collapsedFolders.has(folderId) : !collapsedFolders.has(folderId);
              const isMenuOpen = openFolderMenus.has(folderId);
              const isDragOver = dragOverFolder === folderId;

              return (
                <FolderCell
                  key={folderId}
                  folderId={folderId}
                  folderName={folderData.name}
                  views={folderData.views}
                  isCollapsed={isCollapsed}
                  isMenuOpen={isMenuOpen}
                  isDragOver={isDragOver}
                  isDragActive={isDragActive}
                  onToggleCollapse={() => toggleFolderCollapse(folderId)}
                  onMenuOpenChange={(isOpen) => handleFolderMenuOpenChange(folderId, isOpen)}
                  onDragOver={(e) => handleDragOver(e, folderId)}
                  onDragLeave={handleDragLeave}
                  onDrop={(e) => handleDrop(e, folderId)}
                  onRefChange={(ref) => {
                    if (ref) {
                      folderRefs.current.set(folderId, ref);
                    } else {
                      folderRefs.current.delete(folderId);
                    }
                  }}
                />
              );
            })}
          </>
        )}
>>>>>>> bb70f948
      </div>
    </div>
  );
}<|MERGE_RESOLUTION|>--- conflicted
+++ resolved
@@ -5,10 +5,7 @@
 import { HoverPopover } from "@/components/HoverPopover";
 import { useOrFetchViewFolders, useViews } from "@/store/views";
 import { View } from "@/types/models";
-<<<<<<< HEAD
-=======
 import { CreateViewInstructions } from "./CreateViewInstructions";
->>>>>>> bb70f948
 import { EditableFolderNameRef } from "./EditableFolderName";
 import FolderCell from "./FolderCell";
 
@@ -266,11 +263,6 @@
         </div>
       </div>
 
-<<<<<<< HEAD
-      {/* Auto-refresh indicator */}
-      <div className="px-3 pt-3 pb-1 border-t border-gray-200 mt-3">
-        <p className="text-xs text-gray-400 text-center">Views update automatically</p>
-=======
       {/* Main content area with flex-1 to take remaining space */}
       <div className="flex-1 overflow-y-auto min-h-0">
         {error ? (
@@ -321,7 +313,6 @@
             })}
           </>
         )}
->>>>>>> bb70f948
       </div>
     </div>
   );
