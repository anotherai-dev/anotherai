"use client";

import { BarChart3, ChevronLeft, Cloud, FileText, Layers, Search, Settings } from "lucide-react";
import Image from "next/image";
import Link from "next/link";
import { usePathname, useRouter, useSearchParams } from "next/navigation";
<<<<<<< HEAD
import { useState } from "react";
import { UserButton } from "@/components/auth/UserButton";
import { CreditsSection } from "@/components/sidebar/CreditsSection";
=======
import { ApiKeysButton, UserButton } from "@/auth/components";
>>>>>>> bb70f948
import ViewsSection from "@/components/sidebar/ViewsSection";
import WrappedNavigationSidebar from "@/components/sidebar/WrappedNavigationSidebar";
import { useCookieState } from "@/hooks/useCookieState";

interface NavigationSidebarProps {
  onOpenCommandPalette?: () => void;
  initialExpanded?: boolean;
}

export default function NavigationSidebar({ onOpenCommandPalette, initialExpanded = true }: NavigationSidebarProps) {
  const [isExpanded, setIsExpanded] = useCookieState("sidebar-expanded", initialExpanded);
  const pathname = usePathname();
  const router = useRouter();
  const searchParams = useSearchParams();

  const handleOpenApiKeysModal = () => {
    const params = new URLSearchParams(searchParams);
    params.set("showManageKeysModal", "true");
    router.push(`${pathname}?${params.toString()}`);
  };

  if (!isExpanded) {
    return <WrappedNavigationSidebar onOpenCommandPalette={onOpenCommandPalette} setIsExpanded={setIsExpanded} />;
  }

  return (
    <div className="w-64 bg-gray-50 border-r border-gray-200 flex flex-col h-screen">
      {/* Header */}
      <div className="py-4 pl-3 pr-2 border-b border-gray-200 flex items-center justify-between">
        <div className="flex items-center gap-2">
          {/* AnotherAI Logo */}
          <Image src="/sidebar-logo.png" alt="AnotherAI Logo" width={32} height={32} className="w-8 h-8" />
          <span className="font-semibold text-gray-900">AnotherAI</span>
        </div>
        <div className="flex items-center gap-1">
          <button
            onClick={() => setIsExpanded(false)}
            className="p-1.5 text-gray-400 hover:text-gray-600 hover:bg-gray-100 rounded transition-colors cursor-pointer"
            title="Collapse sidebar"
          >
            <ChevronLeft className="w-5 h-5" />
          </button>
        </div>
      </div>

      {/* Search Bar */}
      <div className="py-3 px-2 border-b border-gray-200">
        <button
          onClick={onOpenCommandPalette}
          className="w-full flex items-center gap-3 px-3 py-2 bg-gray-100 hover:bg-gray-200 rounded-[4px] transition-colors group cursor-pointer"
        >
          <Search className="w-4 h-4 text-gray-400 group-hover:text-gray-500" />
          <span className="text-sm text-gray-500 group-hover:text-gray-600">Search</span>
          <div className="ml-auto flex items-center gap-1">
            <kbd className="px-1.5 py-0.5 text-xs font-semibold text-gray-500 bg-white border border-gray-300 rounded">
              ⌘
            </kbd>
            <kbd className="px-1.5 py-0.5 text-xs font-semibold text-gray-500 bg-white border border-gray-300 rounded">
              K
            </kbd>
          </div>
        </button>
      </div>

      {/* Content */}
      <div className="flex-1 flex flex-col min-h-0">
        {/* Main Navigation */}
        <div className="p-2 border-b border-gray-200">
          <Link
            href="/completions"
            className={`flex items-center gap-3 px-3 py-2 rounded-[4px] text-sm transition-colors mb-[2px] cursor-pointer ${
              pathname === "/completions" ? "bg-blue-100 text-blue-700" : "text-gray-700 hover:bg-gray-100"
            }`}
          >
            <svg className="w-4 h-4" fill="none" stroke="currentColor" viewBox="0 0 24 24">
              <path strokeLinecap="round" strokeLinejoin="round" strokeWidth={2} d="M5 12h14M12 5l7 7-7 7" />
            </svg>
            Completions
          </Link>
          <Link
            href="/agents"
            className={`flex items-center gap-3 px-3 py-2 rounded-[4px] text-sm transition-colors mb-[2px] cursor-pointer ${
              pathname === "/agents" ? "bg-blue-100 text-blue-700" : "text-gray-700 hover:bg-gray-100"
            }`}
          >
            <svg className="w-4 h-4" fill="none" stroke="currentColor" viewBox="0 0 24 24">
              <path
                strokeLinecap="round"
                strokeLinejoin="round"
                strokeWidth={2}
                d="M17 20h5v-2a3 3 0 00-5.356-1.857M17 20H7m10 0v-2c0-.656-.126-1.283-.356-1.857M7 20H2v-2a3 3 0 015.356-1.857M7 20v-2c0-.656.126-1.283.356-1.857m0 0a5.002 5.002 0 019.288 0M15 7a3 3 0 11-6 0 3 3 0 016 0zm6 3a2 2 0 11-4 0 2 2 0 014 0zM7 10a2 2 0 11-4 0 2 2 0 014 0z"
              />
            </svg>
            Agents
          </Link>
          <Link
            href="/experiments"
            className={`flex items-center gap-3 px-3 py-2 rounded-[4px] text-sm transition-colors mb-[2px] cursor-pointer ${
              pathname === "/experiments" ? "bg-blue-100 text-blue-700" : "text-gray-700 hover:bg-gray-100"
            }`}
          >
            <svg className="w-4 h-4" fill="none" stroke="currentColor" viewBox="0 0 24 24">
              <path
                strokeLinecap="round"
                strokeLinejoin="round"
                strokeWidth={2}
                d="M19.428 15.428a2 2 0 00-1.022-.547l-2.387-.477a6 6 0 00-3.86.517l-.318.158a6 6 0 01-3.86.517L6.05 15.21a2 2 0 00-1.806.547M8 4h8l-1 1v5.172a2 2 0 00.586 1.414l5 5c1.26 1.26.367 3.414-1.415 3.414H4.828c-1.782 0-2.674-2.154-1.414-3.414l5-5A2 2 0 009 10.172V5L8 4z"
              />
            </svg>
            Experiments
          </Link>
          <Link
            href="/metrics"
            className={`flex items-center gap-3 px-3 py-2 rounded-[4px] text-sm transition-colors mb-[2px] cursor-pointer ${
              pathname === "/metrics" ? "bg-blue-100 text-blue-700" : "text-gray-700 hover:bg-gray-100"
            }`}
          >
            <BarChart3 className="w-4 h-4" />
            Metrics
          </Link>
          <Link
            href="/deployments"
            className={`flex items-center gap-3 px-3 py-2 rounded-md text-sm transition-colors mb-1 cursor-pointer ${
              pathname.startsWith("/deployments") ? "bg-blue-100 text-blue-700" : "text-gray-700 hover:bg-gray-100"
            }`}
          >
            <Cloud className="w-4 h-4" />
            Deployments
          </Link>
          <ApiKeysButton onClick={handleOpenApiKeysModal} />
          <a
            href="https://docs.anotherai.dev/getting-started"
            target="_blank"
            rel="noopener noreferrer"
            className="flex items-center gap-3 px-3 py-2 rounded-[4px] text-sm transition-colors mb-1 text-gray-700 hover:bg-gray-100 cursor-pointer"
          >
            <Settings className="w-4 h-4" />
            MCP Set Up
          </a>
          <a
            href="https://docs.anotherai.dev"
            target="_blank"
            rel="noopener noreferrer"
            className="flex items-center gap-3 px-3 py-2 rounded-[4px] text-sm transition-colors mb-1 text-gray-700 hover:bg-gray-100 cursor-pointer"
          >
            <FileText className="w-4 h-4" />
            Documentation
          </a>
          <a
            href="https://docs.anotherai.dev/features/models"
            target="_blank"
            rel="noopener noreferrer"
            className="flex items-center gap-3 px-3 py-2 rounded-[4px] text-sm transition-colors mb-1 text-gray-700 hover:bg-gray-100 cursor-pointer"
          >
            <Layers className="w-4 h-4" />
            Models
          </a>
        </div>

        <ViewsSection />

<<<<<<< HEAD
        <UserButton className="border-t border-gray-200" />

        {/* Credits Section - Only show when Clerk is enabled */}
        {isClerkEnabled() && (
          <div className="mt-auto">
            <CreditsSection />
          </div>
        )}
=======
        {/* Auto-refresh indicator */}
        <div className="px-3 py-3 border-t border-gray-200">
          <p className="text-xs text-gray-400 text-center">Views update automatically</p>
        </div>

        <UserButton className="border-t border-gray-200" />
>>>>>>> bb70f948
      </div>
    </div>
  );
}<|MERGE_RESOLUTION|>--- conflicted
+++ resolved
@@ -4,13 +4,7 @@
 import Image from "next/image";
 import Link from "next/link";
 import { usePathname, useRouter, useSearchParams } from "next/navigation";
-<<<<<<< HEAD
-import { useState } from "react";
-import { UserButton } from "@/components/auth/UserButton";
-import { CreditsSection } from "@/components/sidebar/CreditsSection";
-=======
 import { ApiKeysButton, UserButton } from "@/auth/components";
->>>>>>> bb70f948
 import ViewsSection from "@/components/sidebar/ViewsSection";
 import WrappedNavigationSidebar from "@/components/sidebar/WrappedNavigationSidebar";
 import { useCookieState } from "@/hooks/useCookieState";
@@ -172,23 +166,12 @@
 
         <ViewsSection />
 
-<<<<<<< HEAD
-        <UserButton className="border-t border-gray-200" />
-
-        {/* Credits Section - Only show when Clerk is enabled */}
-        {isClerkEnabled() && (
-          <div className="mt-auto">
-            <CreditsSection />
-          </div>
-        )}
-=======
         {/* Auto-refresh indicator */}
         <div className="px-3 py-3 border-t border-gray-200">
           <p className="text-xs text-gray-400 text-center">Views update automatically</p>
         </div>
 
         <UserButton className="border-t border-gray-200" />
->>>>>>> bb70f948
       </div>
     </div>
   );
