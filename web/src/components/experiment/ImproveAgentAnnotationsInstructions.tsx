--- conflicted
+++ resolved
@@ -7,85 +7,9 @@
 
 interface ImproveAgentAnnotationsInstructionsProps {
   agentId: string;
-  experimentId: string;
 }
 
-<<<<<<< HEAD
-export function ImproveAgentAnnotationsInstructions({
-  agentId,
-  experimentId,
-}: ImproveAgentAnnotationsInstructionsProps) {
-  const { showToast } = useToast();
-
-  const promptText = `Adjust anotherai/agent/${agentId} based on the annotations that have been added in anotherai/experiment/${experimentId}. `;
-
-  const handleCopyPrompt = async () => {
-    try {
-      await navigator.clipboard.writeText(promptText);
-      showToast("Annotation prompt copied to clipboard");
-    } catch (err) {
-      console.error("Failed to copy prompt: ", err);
-      showToast("Failed to copy prompt");
-    }
-  };
-
-  const handleLearnMore = () => {
-    window.open("https://docs.anotherai.dev/agents/improving#annotations", "_blank");
-  };
-
-  const instructionsContent = (
-    <div className="w-[365px] py-1.5 px-1">
-      <div className="text-xs font-medium text-white">
-        <div className="whitespace-pre-wrap break-words">
-          Annotations allow you to add comments to your completions and experiments, that can then be used by your AI
-          coding agent to improve the agent you&apos;re building.
-        </div>
-
-        <div className="mt-3">
-          <div className="font-medium mb-1">How to use:</div>
-          <div className="ml-2 space-y-1 text-xs font-normal">
-            <div className="flex">
-              <span className="mr-1 flex-shrink-0">1.</span>
-              <span className="flex-1 w-full whitespace-pre-wrap break-words">
-                Leave annotations on each completion about what&apos;s working and what isn&apos;t
-              </span>
-            </div>
-            <div className="flex">
-              <span className="mr-1 flex-shrink-0">2.</span>
-              <span className="flex-1 w-full whitespace-pre-wrap break-words">
-                Copy and paste the prompt below into the client&apos;s chat, and fill in the details you&apos;d like to
-                update:
-              </span>
-            </div>
-          </div>
-        </div>
-
-        <div className="mt-3 italic font-bold w-full whitespace-pre-wrap">
-          Adjust {agentId} based on the annotations that have been added in {experimentId}....[describe the specific
-          improvements you want here]
-        </div>
-      </div>
-
-      <div className="flex gap-2 mt-4 w-full items-center justify-end">
-        <button
-          onClick={handleLearnMore}
-          className="flex items-center gap-1 bg-gray-700 text-white font-bold px-3 py-1.5 rounded-[2px] text-xs hover:bg-gray-800 transition-colors cursor-pointer"
-        >
-          Learn More About Annotations
-        </button>
-        <button
-          onClick={handleCopyPrompt}
-          className="flex items-center gap-1 bg-gray-700 text-white font-bold px-3 py-1.5 rounded-[2px] text-xs hover:bg-gray-800 transition-colors cursor-pointer"
-        >
-          Copy Annotation Prompt
-        </button>
-      </div>
-    </div>
-  );
-
-=======
 export function ImproveAgentAnnotationsInstructions({ agentId }: ImproveAgentAnnotationsInstructionsProps) {
->>>>>>> a523a608
   return (
     <HoverPopover
       content={<ImproveAgentAnnotationsInstructionsContent agentId={agentId} />}
