"use client";

import { Suspense, useState } from "react";
import CommandPalette from "@/components/CommandPalette";
import NavigationSidebar from "@/components/sidebar/NavigationSidebar";
import { useKeyboardShortcut } from "@/hooks/useKeyboardShortcut";

interface LayoutContentProps {
  children: React.ReactNode;
  initialSidebarExpanded?: boolean;
}

export default function LayoutContent({ children, initialSidebarExpanded = true }: LayoutContentProps) {
  const [isCommandPaletteOpen, setIsCommandPaletteOpen] = useState(false);

  useKeyboardShortcut(["mod", "k"], () => {
    setIsCommandPaletteOpen((prev) => !prev);
  });

  return (
    <>
      <div className="flex h-screen">
        <Suspense fallback={<div className="w-64 bg-gray-50 border-r border-gray-200" />}>
<<<<<<< HEAD
          <NavigationSidebar onOpenCommandPalette={() => setIsCommandPaletteOpen(true)} />
=======
          <NavigationSidebar
            onOpenCommandPalette={() => setIsCommandPaletteOpen(true)}
            initialExpanded={initialSidebarExpanded}
          />
>>>>>>> bb70f948
        </Suspense>
        <main className="flex-1 overflow-y-auto">{children}</main>
      </div>
      <CommandPalette isOpen={isCommandPaletteOpen} onClose={() => setIsCommandPaletteOpen(false)} />
    </>
  );
}<|MERGE_RESOLUTION|>--- conflicted
+++ resolved
@@ -21,14 +21,10 @@
     <>
       <div className="flex h-screen">
         <Suspense fallback={<div className="w-64 bg-gray-50 border-r border-gray-200" />}>
-<<<<<<< HEAD
-          <NavigationSidebar onOpenCommandPalette={() => setIsCommandPaletteOpen(true)} />
-=======
           <NavigationSidebar
             onOpenCommandPalette={() => setIsCommandPaletteOpen(true)}
             initialExpanded={initialSidebarExpanded}
           />
->>>>>>> bb70f948
         </Suspense>
         <main className="flex-1 overflow-y-auto">{children}</main>
       </div>
