--- conflicted
+++ resolved
@@ -45,11 +45,7 @@
 
     switch (position) {
       case "top":
-<<<<<<< HEAD
-        top = rect.top - 8;
-=======
         top = rect.top - 8; // Initial offset, will be adjusted after popover is rendered
->>>>>>> bb70f948
         left = rect.left + rect.width / 2;
         // Adjust after popover is rendered to position above the trigger
         setTimeout(() => {
@@ -213,17 +209,6 @@
         top: popoverPosition.top,
         left: popoverPosition.left,
         transform:
-<<<<<<< HEAD
-          position === "top"
-            ? "translateX(-50%) translateY(-100%)"
-            : position === "bottom"
-              ? "translateX(-50%)"
-              : position === "left" || position === "right"
-                ? "translateY(-50%)"
-                : position === "topRight"
-                  ? "translateX(-50%) translateY(-100%)"
-                  : position === "bottomLeft"
-=======
           position === "top" || position === "bottom"
             ? "translateX(-50%)"
             : position === "left" || position === "right"
@@ -233,7 +218,6 @@
                 : position === "bottomLeft" || position === "topLeftAligned"
                   ? "translateX(0)"
                   : position === "topRightAlignedNew"
->>>>>>> bb70f948
                     ? "translateX(0)"
                     : "translateX(-50%)",
       }}
