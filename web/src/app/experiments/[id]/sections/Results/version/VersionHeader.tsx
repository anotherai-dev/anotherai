--- conflicted
+++ resolved
@@ -129,20 +129,6 @@
   }, [versions, version, optionalKeysToShow, index]);
 
   return (
-<<<<<<< HEAD
-    <div className="flex flex-col h-full text-xs">
-      <div className="flex-1 space-y-2">
-        <div>
-          <HoverPopover
-            content={<VersionDetailsView version={version} showPrompt={false} />}
-            position="bottomLeft"
-            popoverClassName="rounded bg-white border border-gray-200 w-80"
-          >
-            <div className="text-gray-800 font-semibold mb-2 text-sm cursor-pointer hover:text-gray-600">
-              Version {index + 1}
-            </div>
-          </HoverPopover>
-=======
     <DraggableColumnWrapper
       onReorderColumns={onReorderColumns}
       dragIndex={dragIndex}
@@ -182,7 +168,6 @@
               </div>
             )}
           </div>
->>>>>>> bb70f948
           <VersionHeaderModel
             version={version}
             annotations={annotations}
