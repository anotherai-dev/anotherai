--- conflicted
+++ resolved
@@ -10,15 +10,11 @@
   sharedPartsOfPrompts?: Message[];
 }
 
-<<<<<<< HEAD
 export function CompletionTableInputOutputCell({
   value,
   maxWidth = "max-w-xs",
   sharedPartsOfPrompts,
 }: CompletionTableInputOutputCellProps) {
-=======
-export function CompletionTableInputOutputCell({ value }: CompletionTableInputOutputCellProps) {
->>>>>>> 0f139ddc
   if (value === null || value === undefined) {
     return <span className="text-xs text-gray-400">N/A</span>;
   }
@@ -93,15 +89,10 @@
 
     // Fallback: show raw object structure for debugging
     return (
-<<<<<<< HEAD
       <div className={cx("text-xs text-gray-600 overflow-hidden", maxWidth)}>
         <pre className="whitespace-pre-wrap">
           {JSON.stringify(obj, null, 2).substring(0, 200)}...
         </pre>
-=======
-      <div className="text-xs text-gray-600 max-w-xs overflow-hidden">
-        <pre className="whitespace-pre-wrap">{JSON.stringify(obj, null, 2).substring(0, 200)}...</pre>
->>>>>>> 0f139ddc
       </div>
     );
   }
