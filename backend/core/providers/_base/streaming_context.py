import json
from collections.abc import Callable
from typing import NamedTuple

from pydantic import BaseModel, Field

from core.domain.finish_reason import FinishReason
from core.domain.tool_call import ToolCallRequest
from core.providers._base.llm_usage import LLMUsage
from core.providers._base.models import RawCompletion
from core.providers._base.provider_error import FailedGenerationError, InvalidGenerationError, MaxTokensExceededError
from core.runners.runner_output import RunnerOutput, RunnerOutputChunk, ToolCallRequestDelta


class _ToolCallRequestBuffer(BaseModel):
    id: str | None = None
    idx: int
    tool_name: str | None = None
    tool_input: list[str] = Field(default_factory=list)

    def should_handle_delta(self, delta: ToolCallRequestDelta) -> bool:
        if delta.idx is not None:
            return delta.idx == self.idx
        if delta.id:
            return delta.id == self.id
        if delta.tool_name:
            return delta.tool_name == self.tool_name
        return True

    def add_delta(self, delta: ToolCallRequestDelta):
        self.tool_input.append(delta.arguments)

    @classmethod
    def from_delta(cls, delta: ToolCallRequestDelta, default_idx: int):
        return cls(
            id=delta.id,
            idx=delta.idx or default_idx,
            tool_name=delta.tool_name,
            tool_input=[delta.arguments],
        )

    def to_tool_call(self) -> ToolCallRequest:
        _final_input = "".join(self.tool_input)
        try:
            input_dict = json.loads(_final_input) if _final_input else {}
        except json.JSONDecodeError as e:
            raise InvalidGenerationError(
                msg="Model returned a tool call with unparseable arguments",
                capture=True,
                extras={
                    "arguments": _final_input,
                },
            ) from e
        return ToolCallRequest(
            index=self.idx,
            id=self.id or "",
            tool_name=self.tool_name or "",
            tool_input_dict=input_dict,
        )


class ParsedResponse(NamedTuple):
    tool_call_requests: list[ToolCallRequestDelta] | None = None
    reasoning: str | None = None
    delta: str | None = None
    usage: LLMUsage | None = None
    finish_reason: FinishReason | None = None
    # TODO: we could pass final here since we usually know
    # This would avoid an extra streamed chunk

    def is_empty(self) -> bool:
        return all(v is None for v in self)


# TODO: add tests
class StreamingContext:
    def __init__(self, raw_completion: RawCompletion):
        # self.streamer = JSONStreamParser() if json else RawStreamParser()
        # self.agg_output: dict[str, Any] = {}

        self.raw_completion = raw_completion

        self._tool_call_buffers: list[_ToolCallRequestBuffer] = []
        self._last_chunk: ParsedResponse | None = None

        self._agg_output: list[str] = []
        self._agg_reasoning: list[str] = []

        self._runner_output: RunnerOutput | None = None
        self._usage: LLMUsage = LLMUsage()

        # TODO: usage

    @property
    def final_output(self) -> RunnerOutput | None:
        return self._runner_output

    def _add_tool_call_delta(self, chunk: ToolCallRequestDelta):
<<<<<<< HEAD
=======
        # We cannot create a map here since some providers match tool calls by ID or by index
        # Reversed iteration should be somewhat efficient since it is very likely that the tool
        # being updated is the last one
>>>>>>> 567e2680
        for b in reversed(self._tool_call_buffers):
            if b.should_handle_delta(chunk):
                b.add_delta(chunk)
                return
        self._tool_call_buffers.append(_ToolCallRequestBuffer.from_delta(chunk, len(self._tool_call_buffers)))

    def _tool_calls(self) -> list[ToolCallRequest]:
        return [b.to_tool_call() for b in self._tool_call_buffers]

    def aggregated_output(self) -> str:
        return "".join(self._agg_output)

    def _apply_usage(self, usage: LLMUsage):
        self._usage.apply(usage)

    def add_chunk(self, chunk: ParsedResponse) -> RunnerOutputChunk:
        # TODO: agg reasoning and tool calls
        self._last_chunk = chunk

        if chunk.tool_call_requests:
            for tool_call_request in chunk.tool_call_requests:
                self._add_tool_call_delta(tool_call_request)
        if chunk.reasoning:
            self._agg_reasoning.append(chunk.reasoning)
        if chunk.delta:
            self._agg_output.append(chunk.delta)

        if chunk.usage:
            self._apply_usage(chunk.usage)

        if chunk.finish_reason:
            self._raise_for_finish_reason(chunk.finish_reason)

        return RunnerOutputChunk(
            tool_call_requests=self._last_chunk.tool_call_requests,
            reasoning=self._last_chunk.reasoning,
            delta=self._last_chunk.delta,
            final_chunk=self._runner_output,
        )

    def _raise_for_finish_reason(self, reason: FinishReason):
        self.raw_completion.usage = self._usage
        self.raw_completion.finish_reason = reason
        match reason:
            case "max_context":
                raise MaxTokensExceededError(
                    msg="Model returned a response with a length finish reason, meaning the maximum number of tokens was exceeded.",
                    raw_completion=self.raw_completion,
                )
            case "malformed_function_call":
                raise InvalidGenerationError(
                    msg="Model returned a malformed function call finish reason",
                    # Capturing so we can see why this happens
                    capture=True,
                )
            case "recitation":
                raise FailedGenerationError(
                    msg="Model returned a response with a recitation finish reason.",
                    raw_completion=self.raw_completion,
                )

    def complete(
        self,
        builder: Callable[[str, str | None, list[ToolCallRequest] | None], RunnerOutput],
    ) -> RunnerOutputChunk:
        self._runner_output = builder("".join(self._agg_output), "".join(self._agg_reasoning), self._tool_calls())
        self.raw_completion.usage = self._usage

        return RunnerOutputChunk(
            tool_call_requests=None,
            reasoning=None,
            delta=None,
            final_chunk=self._runner_output,
        )

    @property
    def usage(self) -> LLMUsage:
        return self._usage<|MERGE_RESOLUTION|>--- conflicted
+++ resolved
@@ -96,12 +96,9 @@
         return self._runner_output
 
     def _add_tool_call_delta(self, chunk: ToolCallRequestDelta):
-<<<<<<< HEAD
-=======
         # We cannot create a map here since some providers match tool calls by ID or by index
         # Reversed iteration should be somewhat efficient since it is very likely that the tool
         # being updated is the last one
->>>>>>> 567e2680
         for b in reversed(self._tool_call_buffers):
             if b.should_handle_delta(chunk):
                 b.add_delta(chunk)
