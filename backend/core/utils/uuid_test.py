from collections.abc import Callable
from datetime import UTC, datetime
from uuid import UUID, uuid1, uuid3, uuid4, uuid5

import pytest
from freezegun import freeze_time

<<<<<<< HEAD
from .uuid import UUID7_REGEXP, is_uuid7, uuid7, uuid7_generation_time
=======
from .uuid import is_uuid7, is_zero, uuid7, uuid7_generation_time, uuid_zero
>>>>>>> 447461bb


class TestUUID7:
    @freeze_time("2024-01-01")
    def test_uuid7_generation_time(self):
        uuid = uuid7()
        assert uuid7_generation_time(uuid) == datetime(2024, 1, 1, tzinfo=UTC)

    def test_0(self):
        uuid = uuid7(lambda: 0, lambda: 0)
        assert str(uuid) == "00000000-0000-7000-0000-000000000000"

    def test_1(self):
        uuid = uuid7(lambda: 1, lambda: 1)
        assert str(uuid) == "00000000-0001-7000-0000-000000000001"

    def test_consistent_uuid7_from_uuid(self):
        # a uuid4
        uuid = UUID("64fadbdf-1f3c-4f6c-967e-4bc37ab00ec9")
        created_at = datetime(2024, 1, 1, 1, 1, 1, 1, tzinfo=UTC)
        assert uuid.version == 4, "sanity check"

        assert (
            str(uuid7(lambda: int(created_at.timestamp() * 1000), lambda: uuid.int))
            == "018cc289-d0c8-736c-967e-4bc37ab00ec9"
        )


class TestIsUUID7:
    def test_sanity(self):
        uuid = uuid7()
        assert is_uuid7(uuid)

    @pytest.mark.parametrize("gen", [uuid4, lambda: uuid5(uuid4(), "b"), uuid1, lambda: uuid3(uuid4(), "b")])
    def test_is_not_uuid7(self, gen: Callable[[], UUID]):
        assert not is_uuid7(gen())


<<<<<<< HEAD
class TestUUIDRegExp:
    def test_sanity(self):
        assert UUID7_REGEXP.match("00000000-0000-7000-0000-000000000000")
=======
class TestUUIDZero:
    def test_uuid_zero(self):
        assert str(uuid_zero()) == "00000000-0000-0000-0000-000000000000"

    def test_is_zero(self):
        assert is_zero(uuid_zero())
>>>>>>> 447461bb
<|MERGE_RESOLUTION|>--- conflicted
+++ resolved
@@ -5,11 +5,7 @@
 import pytest
 from freezegun import freeze_time
 
-<<<<<<< HEAD
-from .uuid import UUID7_REGEXP, is_uuid7, uuid7, uuid7_generation_time
-=======
-from .uuid import is_uuid7, is_zero, uuid7, uuid7_generation_time, uuid_zero
->>>>>>> 447461bb
+from .uuid import UUID7_REGEXP, is_uuid7, is_zero, uuid7, uuid7_generation_time, uuid_zero
 
 
 class TestUUID7:
@@ -48,15 +44,14 @@
         assert not is_uuid7(gen())
 
 
-<<<<<<< HEAD
 class TestUUIDRegExp:
     def test_sanity(self):
         assert UUID7_REGEXP.match("00000000-0000-7000-0000-000000000000")
-=======
+
+
 class TestUUIDZero:
     def test_uuid_zero(self):
         assert str(uuid_zero()) == "00000000-0000-0000-0000-000000000000"
 
     def test_is_zero(self):
-        assert is_zero(uuid_zero())
->>>>>>> 447461bb
+        assert is_zero(uuid_zero())