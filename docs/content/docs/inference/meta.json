--- conflicted
+++ resolved
@@ -1,9 +1,6 @@
 {
   "title": "Inference",
   "icon": "Zap",
-<<<<<<< HEAD
-  "pages": ["index", "models", "reasoning", "structured-outputs", "caching", "cost", "modalities"]
-=======
   "pages": [
     "index",
     "models",
@@ -13,5 +10,4 @@
     "cost",
     "modalities"
   ]
->>>>>>> 21c88fa7
 }