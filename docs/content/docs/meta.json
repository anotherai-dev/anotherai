--- conflicted
+++ resolved
@@ -1,8 +1,4 @@
 {
   "title": "Documentation",
-<<<<<<< HEAD
-  "pages": ["index", "agents", "deployments", "inference", "observability", "workflows", "examples"]
-=======
-  "pages": ["index", "agents", "deployments", "inference", "observability", "examples", "pricing"]
->>>>>>> 42bd47b3
+  "pages": ["index", "agents", "deployments", "inference", "observability", "workflows", "examples", "pricing"]
 }